package main

import (
	"bufio"
	"bytes"
	"errors"
	"fmt"
	"io"
	"log"
	"mime"
	"net"
	"net/http"
	"net/url"
	"os"
	"path/filepath"
	"regexp"
	"strconv"
	"strings"
	"sync"
	"time"

	"github.com/dop251/goja"
)

// Access Control Lists (ACLs)

// An ACLDefinitions object contains information about how to assign ACLs to a
// request.
type ACLDefinitions struct {
	ConnectPorts    map[int][]string
	ContentTypes    map[string][]string
	Methods         map[string][]string
	Referers        map[string][]string
	StatusCodes     map[int][]string
	URLs            *URLMatcher
	URLTags         map[string][]string
	UserIPs         IPMap
	UserNames       map[string][]string
	ServerIPs       IPMap
	JA3Fingerprints map[string][]string

	// ExternalDeviceGroups is a cache of the device groups returned by the
	// authenticator-api endpoint.
	ExternalDeviceGroups map[string][]string
	ExternalDGLock       sync.RWMutex

	RequestScripts  []*goja.Program
	ResponseScripts []*goja.Program

	Times []struct {
		schedule WeeklySchedule
		acl      string
	}

	UserAgents []struct {
		regexp *regexp.Regexp
		acl    string
	}

	Descriptions map[string]string

	Actions []ACLActionRule
}

var errEmptyACLRule = errors.New("empty ACL rule")

// AddRule adds a rule to an ACL.
func (a *ACLDefinitions) AddRule(acl string, newRule []string) error {
	if len(newRule) == 0 {
		return errEmptyACLRule
	}

	keyword := newRule[0]
	args := newRule[1:]

	switch keyword {
	case "connect-port":
		if a.ConnectPorts == nil {
			a.ConnectPorts = make(map[int][]string)
		}
		for _, port := range args {
			p, err := strconv.Atoi(port)
			if err != nil {
				return err
			}
			a.ConnectPorts[p] = append(a.ConnectPorts[p], acl)
		}

	case "content-type":
		if a.ContentTypes == nil {
			a.ContentTypes = make(map[string][]string)
		}
		for _, ct := range args {
			a.ContentTypes[ct] = append(a.ContentTypes[ct], acl)
		}

	case "ja3":
		if a.JA3Fingerprints == nil {
			a.JA3Fingerprints = make(map[string][]string)
		}
		for _, ja3 := range args {
			a.JA3Fingerprints[ja3] = append(a.JA3Fingerprints[ja3], acl)
		}

	case "method":
		if a.Methods == nil {
			a.Methods = make(map[string][]string)
		}
		for _, m := range args {
			a.Methods[m] = append(a.Methods[m], acl)
		}

	case "referer", "referrer":
		if a.URLs == nil {
			a.URLs = newURLMatcher()
		}
		if a.Referers == nil {
			a.Referers = make(map[string][]string)
		}
		for _, u := range args {
			u = strings.ToLower(u)
			a.URLs.AddRule(rule{t: urlMatch, content: u})
			a.Referers[u] = append(a.Referers[u], acl)
		}

	case "server-ip":
		for _, addr := range args {
			if err := a.ServerIPs.add(addr, acl); err != nil {
				return err
			}
		}

	case "http-status":
		if a.StatusCodes == nil {
			a.StatusCodes = make(map[int][]string)
		}
		for _, s := range args {
			status, err := strconv.Atoi(s)
			if err != nil {
				return fmt.Errorf("invalid HTTP status code: %q", s)
			}
			a.StatusCodes[status] = append(a.StatusCodes[status], acl)
		}

	case "time":
		s, err := ParseWeeklySchedule(args)
		if err != nil {
			return err
		}
		a.Times = append(a.Times, struct {
			schedule WeeklySchedule
			acl      string
		}{s, acl})

	case "url":
		if a.URLs == nil {
			a.URLs = newURLMatcher()
		}
		if a.URLTags == nil {
			a.URLTags = make(map[string][]string)
		}
		for _, u := range args {
			u = strings.ToLower(u)
			a.URLs.AddRule(rule{t: urlMatch, content: u})
			a.URLTags[u] = append(a.URLTags[u], acl)
		}

	case "user-agent":
		exp := strings.Join(args, " ")
		r, err := regexp.Compile("(?i)" + exp)
		if err != nil {
			return err
		}
		a.UserAgents = append(a.UserAgents, struct {
			regexp *regexp.Regexp
			acl    string
		}{r, acl})

	case "user-ip":
		for _, addr := range args {
			if err := a.UserIPs.add(addr, acl); err != nil {
				return err
			}
		}

	case "user-name":
		if a.UserNames == nil {
			a.UserNames = make(map[string][]string)
		}
		for _, name := range args {
			a.UserNames[name] = append(a.UserNames[name], acl)
		}

	default:
		return fmt.Errorf("unknown ACL rule keyword: %s", keyword)
	}

	return nil
}

// load loads ACL definitions and actions from a file.
func (a *ACLDefinitions) load(filename string) error {
	f, err := os.Open(filename)
	if err != nil {
		return err
	}
	defer f.Close()

	scanner := bufio.NewScanner(f)
	lineNo := 0
	for scanner.Scan() {
		lineNo++
		line := scanner.Text()
		words := strings.Fields(line)
		for i, w := range words {
			if strings.HasPrefix(w, "#") {
				words = words[:i]
				break
			}
		}
		if len(words) == 0 {
			continue
		}
		action := words[0]
		args := words[1:]

		switch action {
		case "acl":
			// Define an ACL.
			if len(args) < 2 {
				log.Printf("Incomplete ACL definition at %s, line %d", filename, lineNo)
				continue
			}
			err = a.AddRule(args[0], args[1:])
			if err != nil {
				log.Printf("Error at %s, line %d: %v", filename, lineNo, err)
			}

		case "describe":
			// Give an acl a description for the block page.
			if len(args) < 2 {
				log.Printf("Incomplete ACL description at %s, line %d", filename, lineNo)
				continue
			}
			if a.Descriptions == nil {
				a.Descriptions = make(map[string]string)
			}
			a.Descriptions[args[0]] = strings.Join(args[1:], " ")

		case "include":
			for _, file := range args {
				if !filepath.IsAbs(file) {
					file = filepath.Join(filepath.Dir(filename), file)
				}
				err := a.load(file)
				if err != nil {
					log.Printf("Error including acl file %s: %v", file, err)
				}
			}

		case "allow", "block", "block-invisible", "censor-words", "disable-proxy-headers", "hash-image", "ignore-category", "log-content", "phrase-scan", "require-auth", "ssl-bump":
			r := ACLActionRule{Action: action}
		argLoop:
			for _, a := range args {
				switch a[0] {
				case '!':
					r.Disallowed = append(r.Disallowed, a[1:])
				case '"':
					// Parse a description string.
					quoted := line[strings.Index(line, a):]
					_, err := fmt.Sscanf(quoted, "%q", &r.Description)
					if err != nil {
						log.Printf("Invalid quoted string at %s, line %d: %q", filename, lineNo, quoted)
					}
					break argLoop
				default:
					r.Needed = append(r.Needed, a)
					r.Bloom.Add(a)
				}
			}
			a.Actions = append(a.Actions, r)

		default:
			log.Printf("Invalid ACL action at %s, line %d: %s", filename, lineNo, action)
		}
	}

	return scanner.Err()
}

// requestACLs returns the set of ACLs that apply to r.
func (a *ACLDefinitions) requestACLs(r *http.Request, user string) map[string]bool {
	acls := make(map[string]bool)

	if host, _, err := net.SplitHostPort(r.RemoteAddr); err == nil {
		if ip := net.ParseIP(host); ip != nil {
			for _, a := range a.UserIPs.matches(ip) {
				acls[a] = true
			}
		}
	}

	if user != "" {
		for _, a := range a.UserNames[user] {
			acls[a] = true
		}
		a.ExternalDGLock.RLock()
		groups := a.ExternalDeviceGroups[user]
		a.ExternalDGLock.RUnlock()
		for _, a := range groups {
			acls[a] = true
		}
	}

	for _, a := range a.Methods[r.Method] {
		acls[a] = true
	}

	if r.Method == "CONNECT" {
		_, port, err := net.SplitHostPort(r.Host)
		if err != nil {
			port = "443"
		}
		p, err := strconv.Atoi(port)
		if err != nil {
			p = 443
		}
		for _, a := range a.ConnectPorts[p] {
			acls[a] = true
		}
	}

	now := time.Now()
	day := now.Weekday()
	h, m, _ := now.Clock()
	for _, t := range a.Times {
		if t.schedule.Contains(day, h, m) {
			acls[t.acl] = true
		}
	}

	if a.URLs != nil {
		for match := range a.URLs.MatchingRules(r.URL) {
			for _, acl := range a.URLTags[match.content] {
				acls[acl] = true
			}
		}

		if referer := r.Header.Get("Referer"); referer != "" {
			refURL, err := url.Parse(referer)
			if err == nil {
				for match := range a.URLs.MatchingRules(refURL) {
					for _, acl := range a.Referers[match.content] {
						acls[acl] = true
					}
				}
			}
		}
	}

	server := r.URL.Host
	if host, _, err := net.SplitHostPort(server); err == nil {
		server = host
	}
	if ip := net.ParseIP(server); ip != nil {
		for _, acl := range a.ServerIPs.matches(ip) {
			acls[acl] = true
		}
	}

	if userAgent := r.Header.Get("User-Agent"); userAgent != "" {
		for _, u := range a.UserAgents {
			if u.regexp.MatchString(userAgent) {
				acls[u.acl] = true
			}
		}
	}

<<<<<<< HEAD
	if tlsFingerprint, ok := r.Context().Value(tlsFingerprintKey{}).(string); ok {
		for _, acl := range a.JA3Fingerprints[tlsFingerprint] {
			acls[acl] = true
=======
	for _, s := range a.RequestScripts {
		rt := jsRuntime()
		rt.Set("request", r)
		rt.Set("user", user)
		rt.Set("addACL", func(a string) { acls[a] = true })
		_, err := rt.RunProgram(s)
		if err != nil {
			log.Printf("Error in request ACL script for %v: %v", r.URL, err)
>>>>>>> 2c4b7d4b
		}
	}

	return acls
}

// responseACLs returns the set of ACLs that apply to resp.
func (a *ACLDefinitions) responseACLs(resp *http.Response) map[string]bool {
	acls := make(map[string]bool)

	ct, _, _ := mime.ParseMediaType(resp.Header.Get("Content-Type"))
	switch ct {
	case "unknown/unknown", "application/unknown", "*/*", "":
		// These types tend to be used for content whose type is unknown,
		// so we should try to second-guess them.
		preview := make([]byte, 512)
		n, _ := resp.Body.Read(preview)
		preview = preview[:n]

		if n > 0 {
			ct, _, _ = mime.ParseMediaType(http.DetectContentType(preview))
			log.Printf("Detected Content-Type as %q for %v", ct, resp.Request.URL)

			// Make the preview data available for re-reading.
			var rc struct {
				io.Reader
				io.Closer
			}
			rc.Reader = io.MultiReader(bytes.NewReader(preview), resp.Body)
			rc.Closer = resp.Body
			resp.Body = rc
		}
	}
	for _, acl := range a.ContentTypes[ct] {
		acls[acl] = true
	}
	slash := strings.Index(ct, "/")
	if slash != -1 {
		generic := ct[:slash+1] + "*"
		for _, acl := range a.ContentTypes[generic] {
			acls[acl] = true
		}
	}

	status := resp.StatusCode
	for _, acl := range a.StatusCodes[status] {
		acls[acl] = true
	}
	// Also include the general status code category (multiple of 100).
	status = status / 100 * 100
	for _, acl := range a.StatusCodes[status] {
		acls[acl] = true
	}

	for _, s := range a.ResponseScripts {
		rt := jsRuntime()
		rt.Set("response", resp)
		rt.Set("addACL", func(a string) { acls[a] = true })
		_, err := rt.RunProgram(s)
		if err != nil {
			log.Printf("Error in response ACL script for %v: %v", resp.Request.URL, err)
		}
	}

	return acls
}

// An ACLActionRule specifies an action that will be performed if a request
// belongs to a certain set of ACLs.
type ACLActionRule struct {
	// Action is the name of the action that will be taken.
	Action string

	// Needed is a list of ACLs that the request must belong to.
	Needed []string

	// Disallowed is a list of ACLs that the request must not belong to.
	Disallowed []string

	// Description is an explanation of why the action was chosen, suitable for
	// display to end users.
	Description string

	// Bloom is a bloomFilter containing the Needed ACLs.
	Bloom bloomFilter `json:"-"`
}

// Conditions returns a string summarizing r's conditions.
func (r ACLActionRule) Conditions() string {
	var desc []string
	for _, a := range r.Needed {
		desc = append(desc, a)
	}
	for _, a := range r.Disallowed {
		desc = append(desc, "!"+a)
	}
	return strings.Join(desc, " ")
}

// ChooseACLAction returns the first ACL action rule that
// matches acls and has an action in actions. If no rule matches, it returns
// a blank rule.
func (a *ACLDefinitions) ChooseACLAction(acls map[string]bool, actions ...string) ACLActionRule {
	choices := make(map[string]bool, len(actions))
	for _, a := range actions {
		choices[a] = true
	}

	var bloom bloomFilter
	for a := range acls {
		bloom.Add(a)
	}

ruleLoop:
	for _, r := range a.Actions {
		if !bloom.Superset(&r.Bloom) {
			continue ruleLoop
		}

		if !choices[r.Action] {
			continue ruleLoop
		}

		for _, a := range r.Needed {
			if !acls[a] {
				continue ruleLoop
			}
		}
		for _, a := range r.Disallowed {
			if acls[a] {
				continue ruleLoop
			}
		}
		return r
	}

	return ACLActionRule{}
}

func copyACLSet(a map[string]bool) map[string]bool {
	b := make(map[string]bool)
	for k, v := range a {
		if v {
			b[k] = true
		}
	}
	return b
}

func unionACLSets(sets ...map[string]bool) map[string]bool {
	b := make(map[string]bool)
	for _, a := range sets {
		for k, v := range a {
			if v {
				b[k] = true
			}
		}
	}
	return b
}

// ChooseACLCategoryAction is like ChooseACLAction, except that it also takes
// a tally of category scores. Any ACL categories (action==ACL) with positive
// scores are added to the set of ACLs. A list is made of all the other
// categories with scores over the threshold, with the highest-scoring category
// first. The first category in the list is added to the set of
// ACLs. If the result is empty, the default action for that category will be
// used. Then if the result is "ignore-category", the process will be repeated
// with the next category in the list. Finally, if all categories are ignored,
// the process is repeated with just the original set of ACLs and ACL
// categories. The second return value is a list of the categories that were
// ignored.
func (c *config) ChooseACLCategoryAction(acls map[string]bool, scores map[string]int, threshold int, actions ...string) (ar ACLActionRule, ignored []string) {
	choices := make(map[string]bool, len(actions))
	for _, a := range actions {
		choices[a] = true
	}

	acls = copyACLSet(acls)
	significantScores := make(map[string]int)
	for k, v := range scores {
		if v > 0 && c.Categories[k].action == ACL {
			acls[k] = true
			continue
		}
		if v >= threshold {
			significantScores[k] = v
		}
	}
	categories := sortedKeys(significantScores)

	var masterBloom bloomFilter
	for a := range acls {
		masterBloom.Add(a)
	}

	for _, cat := range categories {
		bloom := masterBloom
		categoryAndParents := make(map[string]bool)
		bloom.Add(cat)
		categoryAndParents[cat] = true
		parent := cat
		for strings.Contains(parent, "/") {
			parent = parent[:strings.LastIndex(parent, "/")]
			bloom.Add(parent)
			categoryAndParents[parent] = true
		}
		var r ACLActionRule
		found := false

	ruleLoop:
		for _, r = range c.ACLs.Actions {
			if !bloom.Superset(&r.Bloom) {
				continue ruleLoop
			}

			okToIgnore := false
			for _, a := range r.Needed {
				if !acls[a] && !categoryAndParents[a] {
					continue ruleLoop
				}
				if categoryAndParents[a] {
					// We should honor an ignore-category rule only if the category to be ignored
					// is one of the conditions for the rule.
					okToIgnore = true
				}
			}
			for _, a := range r.Disallowed {
				if acls[a] || categoryAndParents[a] {
					continue ruleLoop
				}
			}

			if choices[r.Action] {
				found = true
			}
			if okToIgnore && r.Action == "ignore-category" {
				found = true
			}

			if found {
				break ruleLoop
			}
		}

		if !found {
			cg := c.Categories[cat]
			r = ACLActionRule{
				Needed: []string{cat},
			}
			switch cg.action {
			case BLOCK:
				if cg.invisible && choices["block-invisible"] {
					r.Action = "block-invisible"
				} else if choices["block"] {
					r.Action = "block"
				}
			case IGNORE:
				r.Action = "ignore-category"
			case ALLOW:
				if choices["allow"] {
					r.Action = "allow"
				}
			}
		}
		if r.Action == "ignore-category" || r.Action == "" {
			ignored = append(ignored, cat)
		} else {
			return r, ignored
		}
	}

	return c.ACLs.ChooseACLAction(acls, actions...), ignored
}<|MERGE_RESOLUTION|>--- conflicted
+++ resolved
@@ -376,11 +376,12 @@
 		}
 	}
 
-<<<<<<< HEAD
 	if tlsFingerprint, ok := r.Context().Value(tlsFingerprintKey{}).(string); ok {
 		for _, acl := range a.JA3Fingerprints[tlsFingerprint] {
 			acls[acl] = true
-=======
+		}
+	}
+
 	for _, s := range a.RequestScripts {
 		rt := jsRuntime()
 		rt.Set("request", r)
@@ -389,7 +390,6 @@
 		_, err := rt.RunProgram(s)
 		if err != nil {
 			log.Printf("Error in request ACL script for %v: %v", r.URL, err)
->>>>>>> 2c4b7d4b
 		}
 	}
 
